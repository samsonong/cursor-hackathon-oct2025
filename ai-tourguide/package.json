--- conflicted
+++ resolved
@@ -9,19 +9,12 @@
     "lint": "eslint"
   },
   "dependencies": {
-<<<<<<< HEAD
     "@openai/agents": "^0.1.10",
-    "next": "15.5.6",
-    "openai": "^6.5.0",
-    "react": "19.1.0",
-    "react-dom": "19.1.0",
-    "zod": "3"
-=======
+    "zod": "3",
     "next": "15.5.6",
     "openai": "^6.5.0",
     "react": "19.1.0",
     "react-dom": "19.1.0"
->>>>>>> b2bc5ea3
   },
   "devDependencies": {
     "@eslint/eslintrc": "^3",
