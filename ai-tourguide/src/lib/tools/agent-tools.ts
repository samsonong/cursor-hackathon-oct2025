--- conflicted
+++ resolved
@@ -160,14 +160,10 @@
     "Search the curated Jewel Changi Airport knowledge base for relevant entries. Use this before considering a web search.",
   parameters: KNOWLEDGE_LOOKUP_PARAMETERS,
   strict: true,
-<<<<<<< HEAD
-  execute: async (input: KnowledgeLookupInput, runCtx): Promise<string> => {
-=======
   execute: async (
     input: KnowledgeLookupInput,
     runCtx: { context?: TourAgentContext }
   ): Promise<string> => {
->>>>>>> cb4c003c
     const limit = input.limit ?? 3;
     const context = runCtx?.context as TourAgentContext | undefined;
     const minimumScore =
